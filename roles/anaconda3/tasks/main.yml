---

- name: ensure and anaconda3 user and anaconda3 environment name/file is set
  fail:
    msg: "Missing something..."
  when: not (anaconda3_user and anaconda3_environment_name and anaconda3_environment_file)
  tags: anaconda3

- name: ensure bzip2 is installed (required by anaconda installer on AWS CentOS)
  package:
    name: bzip2
    state: present
  tags: anaconda3

- name: ensure anacoda3 installer is present on target system
  copy:
    src: resources/Anaconda3-2018.12-Linux-x86_64.sh
    dest: /tmp/Anaconda3-2018.12-Linux-x86_64.sh
    mode: u=rwx,g=rwx,o=rwx
  tags: anaconda3

- name: ensure anacoda3 is installed
  shell: /tmp/Anaconda3-2018.12-Linux-x86_64.sh -b
  args:
    creates: /home/{{ anaconda3_user }}/anaconda3
  become: yes
  become_user: "{{ anaconda3_user }}"
  register: anaconda3_installed
  tags: anaconda3

- name: ensure ~/.conda/pkgs dir is present
  file:
    path: /home/{{ anaconda3_user }}/{{ item }}
    state: directory
  become: yes
  become_user: "{{ anaconda3_user }}"
  with_items:
    - .conda
    - .conda/pkgs
  register: dot_conda_dirs
  tags: anaconda3

- name: ensure environment files to mitigate conda bugs exists
  file:
    path: /home/{{ anaconda3_user }}/{{ item }}
    state: touch
    mode: u=rw,g=rw,o=r
  become: yes
  become_user: "{{ anaconda3_user }}"
  with_items:
    - .conda/environments.txt
    - anaconda3/envs/.conda_envs_dir_test
  when: dot_conda_dirs is changed
  tags: anaconda3

- name: ensure conda is up-to-date
  shell: /home/{{ anaconda3_user }}/anaconda3/bin/conda update -y conda
  become: yes
  become_user: "{{ anaconda3_user }}"
  when: anaconda3_installed is changed
  tags: anaconda3

- name: ensure conda initializes bash
  shell: /home/{{ anaconda3_user }}/anaconda3/bin/conda init bash
  become: yes
  become_user: "{{ anaconda3_user }}"
  when: anaconda3_installed is changed
  tags: anaconda3

- name: ensure conda base env is deactivated in {{ bash_profile_file }}
  blockinfile:
    path: /home/{{ anaconda3_user }}/{{ bash_profile_file }}
    marker: "# {mark} ANSIBLE MANAGED BLOCK {{ anaconda3_user }}-conda"
    block: |
      conda deactivate
  become: yes
  become_user: "{{ anaconda3_user }}"
  tags: anaconda3

- name: ensure conda environment is created based on environment-linux.yml
<<<<<<< HEAD
  shell: bash -il -c 'conda env create --name {{ anaconda3_environment_name }} python=3.6 -f {{ anaconda3_environment_file }}'
  args:
    creates: /home/{{ anaconda3_user }}/anaconda3/envs/{{ anaconda3_environment_name }}
=======
  shell: bash -il -c 'conda env create --name jupyter python=3.6 -f {{ anaconda3_environment_file }}'
  args:
    creates: /home/{{ anaconda3_user }}/anaconda3/envs/jupyter
>>>>>>> 9550573e
  become: yes
  become_user: "{{ anaconda3_user }}"
  register: conda_environment_created
  tags: anaconda3

- name: ensure conda environment is updated based on environment-linux.yml
<<<<<<< HEAD
  shell: bash -il -c 'conda env update --name {{ anaconda3_environment_name }} -f {{ anaconda3_environment_file }}'
=======
  shell: bash -il -c 'conda env update --name jupyter -f {{ anaconda3_environment_file }}'
>>>>>>> 9550573e
  become: yes
  become_user: "{{ anaconda3_user }}"
  register: conda_environment_updated
  changed_when: '"Downloading and Extracting Packages" in conda_environment_updated.stdout'
  when: conda_environment_created is not changed
  tags: anaconda3

...<|MERGE_RESOLUTION|>--- conflicted
+++ resolved
@@ -78,26 +78,16 @@
   tags: anaconda3
 
 - name: ensure conda environment is created based on environment-linux.yml
-<<<<<<< HEAD
   shell: bash -il -c 'conda env create --name {{ anaconda3_environment_name }} python=3.6 -f {{ anaconda3_environment_file }}'
   args:
     creates: /home/{{ anaconda3_user }}/anaconda3/envs/{{ anaconda3_environment_name }}
-=======
-  shell: bash -il -c 'conda env create --name jupyter python=3.6 -f {{ anaconda3_environment_file }}'
-  args:
-    creates: /home/{{ anaconda3_user }}/anaconda3/envs/jupyter
->>>>>>> 9550573e
   become: yes
   become_user: "{{ anaconda3_user }}"
   register: conda_environment_created
   tags: anaconda3
 
 - name: ensure conda environment is updated based on environment-linux.yml
-<<<<<<< HEAD
   shell: bash -il -c 'conda env update --name {{ anaconda3_environment_name }} -f {{ anaconda3_environment_file }}'
-=======
-  shell: bash -il -c 'conda env update --name jupyter -f {{ anaconda3_environment_file }}'
->>>>>>> 9550573e
   become: yes
   become_user: "{{ anaconda3_user }}"
   register: conda_environment_updated
