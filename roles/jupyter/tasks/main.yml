--- conflicted
+++ resolved
@@ -27,11 +27,7 @@
   become_user: jupyter
   tags: jupyter
 
-<<<<<<< HEAD
 - name: ensure ~/notebooks and ~/.jupyter dir exists
-=======
-- name: ensure ~/notebooks ~/.jupyter dir exists
->>>>>>> 9550573e
   file:
     path: /home/jupyter/{{ item }}
     state: directory
@@ -46,13 +42,6 @@
   file:
     path: /home/jupyter/o3
     state: absent
-<<<<<<< HEAD
-=======
-  with_items:
-    - notebooks
-    - o3
-    - o3/notebooks
->>>>>>> 9550573e
   tags: jupyter
 
 - name: ensure sample notebook is copied to the server
@@ -64,13 +53,8 @@
   tags: jupyter
 
 - name: ensure latest environment is present on the server
-<<<<<<< HEAD
-  copy:
-    src: environment-linux.yml
-=======
   template:
     src: environment-linux.yml.j2
->>>>>>> 9550573e
     dest: /home/jupyter/environment-linux.yml
   become: yes
   become_user: jupyter
@@ -81,10 +65,7 @@
     name: anaconda3
   vars:
     anaconda3_user: jupyter
-<<<<<<< HEAD
     anaconda3_environment_name: jupyter
-=======
->>>>>>> 9550573e
     anaconda3_environment_file: /home/jupyter/environment-linux.yml
   tags: jupyter
 
