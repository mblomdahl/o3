---

- name: create airflow user
  user:
    name: airflow
    comment: "Airflow user"
    shell: /bin/bash
  tags: airflow

- name: set up authorized_keys for airflow user
  authorized_key: user=airflow key="{{ lookup('file', 'public_keys/' + item + '_id_rsa.pub') }}"
  with_items: "{{ ['hadoop'] + airflow_admins }}"
  tags: airflow

- name: assert dfs /user/airflow dir exists
  shell: /usr/local/hadoop-2.9.2/bin/hdfs dfs -ls /user/airflow
  register: assert_user_airflow_dir_exists
  changed_when: no
  ignore_errors: yes
  tags: airflow

- name: create dfs /user/airflow dir
  shell: /usr/local/hadoop-2.9.2/bin/hdfs dfs -mkdir -p /user/airflow &&
         /usr/local/hadoop-2.9.2/bin/hdfs dfs -chown airflow:supergroup /user/airflow
  when: assert_user_airflow_dir_exists is failed
  become: yes
  become_user: hadoop
  tags: airflow

- name: better bash history for 'airflow' user
  blockinfile:
    dest: /home/airflow/.bashrc
    mode: 0644
    marker: "# {mark} ANSIBLE MANAGED BLOCK airflow-history"
    block: |
      HISTFILESIZE=20000
      HISTSIZE=10000
      HISTTIMEFORMAT='%y-%m-%dT%T  '
  become: yes
  become_user: airflow
  tags: airflow

- name: create ~/airflow_home directory
  file:
    path: /home/airflow/airflow_home
    state: directory
  become: yes
  become_user: airflow
  tags: airflow

- name: template airflow config
  template:
    src: airflow.cfg.j2
    dest: /home/airflow/airflow_home/airflow.cfg
  become: yes
  become_user: airflow
  notify:
    - airflow initdb
    - restart airflow-webserver
    - restart airflow-scheduler
  tags: airflow

- name: checkout code base
  git:
<<<<<<< HEAD
    repo: https://github.com/mblomdahl/o3.git
    version: feature/conda
=======
    repo: https://github.com/carlba/o3
    version: feature/anaconda-ubuntu-support
>>>>>>> 1d64e8ee
    dest: /home/airflow/o3
    accept_hostkey: yes
  become: yes
  become_user: airflow
  tags: airflow

<<<<<<< HEAD
- name: upload anaconda3 installer
  copy:
    src: resources/Anaconda3-5.2.0-Linux-x86_64.sh
    dest: /tmp/Anaconda3-5.2.0-Linux-x86_64.sh
    owner: airflow
    group: airflow
    mode: 0755
  tags: airflow

- name: run anaconda3 installer
  shell: /tmp/Anaconda3-5.2.0-Linux-x86_64.sh -b -f -s
=======
- name: ensure anacoda installation tmp dir exist on target system
  file:
    path: '/home/airflow/install/anaconda'
    state: directory
    owner: airflow
  tags: airflow

- name: ensure anacoda installation file is present on target system
  copy:
    src: resources/Anaconda3-2018.12-Linux-x86_64.sh
    dest: '/home/airflow/install/anaconda'
    owner: airflow
    mode: u+x,g+x
  tags: airflow

- name: ensure anacoda is installed
  shell: '/home/airflow/install/anaconda/Anaconda3-2018.12-Linux-x86_64.sh -b'
>>>>>>> 1d64e8ee
  args:
    creates: /home/airflow/anaconda3
  become: yes
  become_user: airflow
<<<<<<< HEAD
  tags: airflow

- name: anaconda3 shell setup
  blockinfile:
    dest: /home/airflow/.bashrc
    marker: "# {mark} ANSIBLE MANAGED BLOCK airflow-anaconda3"
    block: |
      . /home/airflow/anaconda3/etc/profile.d/conda.sh
  become: yes
  become_user: airflow
  tags: airflow

- name: create ~/.conda/pkgs
  file:
    path: /home/airflow/{{ item }}
    state: directory
  become: yes
  become_user: airflow
  with_items:
    - .conda
    - .conda/pkgs
  register: dot_conda_dirs
  tags: airflow

- name: create ~/.conda/environments.txt
  file:
    path: /home/airflow/.conda/environments.txt
    state: touch
    mode: 0664
  become: yes
  become_user: airflow
  when: dot_conda_dirs is changed
  tags: airflow

- name: create airflow conda virtualenv
  shell: bash -l -c '/home/airflow/anaconda3/bin/conda
         create --name o3 --yes python=3.6'
  args:
    creates: /home/airflow/anaconda3/envs/o3
  become: yes
  become_user: airflow
  register: conda_o3_env
  tags: airflow

- name: install spec-file-linux
  shell: bash -l -c 'conda activate o3 && conda install --name o3
         --file ~/o3/spec-file-linux.txt'
  become: yes
  become_user: airflow
  when: conda_o3_env is changed
  tags: airflow

- name: install pip requirements.txt
  shell: bash -l -c 'conda activate o3 && SLUGIFY_USES_TEXT_UNIDECODE=yes
         pip install -r /home/airflow/o3/requirements.txt'
  become: yes
  become_user: airflow
  register: o3_pip_install_requirements
  changed_when: "'Successfully ' in o3_pip_install_requirements.stdout"
=======
  register: ensure_anacoda_is_installed
  tags: airflow

- name: ensure conda is updated
  shell: '/home/airflow/anaconda3/bin/conda update -y conda'
  become: yes
  become_user: airflow
  when: ensure_anacoda_is_installed.changed
  tags: airflow

- name: ensure conda is initialized
  shell: '/home/airflow/anaconda3/bin/conda init bash'
  become: yes
  become_user: airflow
  when: ensure_anacoda_is_installed.changed
  tags: airflow

- name: ensure conda environment is created based on environment.yml file (first attempt)
  shell: '/home/airflow/anaconda3/bin/conda env create --name o3 python=3.6 -f /home/airflow/o3/environment-linux.yml'
  become: yes
  become_user: airflow
  ignore_errors: true
  register: ensure_conda_environment_is_created
  when: ensure_anacoda_is_installed.changed
  tags: airflow

- name: ensure conda environment is created based on environment.yml file
  shell: '/home/airflow/anaconda3/bin/conda env create --name o3 python=3.6 -f /home/airflow/o3/environment-linux.yml'
  become: yes
  become_user: airflow
  when: ensure_anacoda_is_installed.changed and ensure_conda_environment_is_created.failed
  tags: airflow

- name: ensure o3 package is installed within the anacoda environment o3
  shell: bash -lc 'source /home/airflow/anaconda3/bin/activate o3;
         pip install -e /home/airflow/o3'
  become: yes
  become_user: airflow
  register: ensure_o3_package_is_installed
  changed_when: "'Found existing installation: o3' not in ensure_o3_package_is_installed.stdout"
>>>>>>> 1d64e8ee
  notify:
    - airflow initdb
    - restart airflow-webserver
    - restart airflow-scheduler
  tags: airflow
<<<<<<< HEAD

- name: editable pip install for o3
  shell: bash -l -c 'conda activate o3 && pip install -e /home/airflow/o3'
  become: yes
  become_user: airflow
  when: o3_pip_install_requirements is changed
  tags: airflow
=======
>>>>>>> 1d64e8ee

- name: template airflow-environment
  template:
    src: environment.j2
    dest: /home/airflow/airflow-environment
  become: yes
  become_user: airflow
  notify:
    - restart airflow-webserver
    - restart airflow-scheduler
  tags: airflow

- name: source airflow-environment in {{ bash_profile_file }}
  blockinfile:
    path: /home/airflow/{{ bash_profile_file }}
    marker: "# {mark} ANSIBLE MANAGED BLOCK airflow-environment"
    block: |
      set -a
      source /home/airflow/airflow-environment
      export PATH=/usr/local/hadoop-2.9.2/bin:/usr/local/hadoop-2.9.2/sbin:$PATH
      export JAVA_HOME={{ java_home }}
  become: yes
  become_user: airflow
  tags: airflow

- name: start postgres database
  docker_container:
    name: airflow_postgres
    image: postgres:9.6
    state: started
    restart_policy: unless-stopped
    volume_driver: local
    volumes:
      - airflow_postgres:/var/lib/postgresql/data
    ports:
      - 5432:5432
    env:
      POSTGRES_DB: airflow
      POSTGRES_USER: airflow
      POSTGRES_PASSWORD: "{{ airflow_db_user_password }}"
  tags: airflow

- name: template airflow services
  template:
    src: airflow-{{ item }}.service.j2
    dest: /etc/systemd/system/airflow-{{ item }}.service
  with_items:
    - webserver
    - scheduler
  register: add_airflow_services
  notify:
    - restart airflow-webserver
    - restart airflow-scheduler
  tags: airflow

- name: run daemon-reload on airflow services
  shell: systemctl daemon-reload
  when: add_airflow_services is changed
  tags: airflow

- name: set airflow services to running and auto-starting
  service:
    name: airflow-{{ item }}
    state: started
    enabled: yes
  with_items:
    - webserver
    - scheduler
  tags: airflow

...<|MERGE_RESOLUTION|>--- conflicted
+++ resolved
@@ -62,63 +62,62 @@
 
 - name: checkout code base
   git:
-<<<<<<< HEAD
     repo: https://github.com/mblomdahl/o3.git
     version: feature/conda
-=======
-    repo: https://github.com/carlba/o3
-    version: feature/anaconda-ubuntu-support
->>>>>>> 1d64e8ee
     dest: /home/airflow/o3
     accept_hostkey: yes
   become: yes
   become_user: airflow
-  tags: airflow
-
-<<<<<<< HEAD
-- name: upload anaconda3 installer
-  copy:
-    src: resources/Anaconda3-5.2.0-Linux-x86_64.sh
-    dest: /tmp/Anaconda3-5.2.0-Linux-x86_64.sh
-    owner: airflow
-    group: airflow
-    mode: 0755
-  tags: airflow
-
-- name: run anaconda3 installer
-  shell: /tmp/Anaconda3-5.2.0-Linux-x86_64.sh -b -f -s
-=======
-- name: ensure anacoda installation tmp dir exist on target system
-  file:
-    path: '/home/airflow/install/anaconda'
-    state: directory
-    owner: airflow
   tags: airflow
 
 - name: ensure anacoda installation file is present on target system
   copy:
     src: resources/Anaconda3-2018.12-Linux-x86_64.sh
-    dest: '/home/airflow/install/anaconda'
+    dest: /tmp/Anaconda3-2018.12-Linux-x86_64.sh
     owner: airflow
     mode: u+x,g+x
   tags: airflow
 
-- name: ensure anacoda is installed
-  shell: '/home/airflow/install/anaconda/Anaconda3-2018.12-Linux-x86_64.sh -b'
->>>>>>> 1d64e8ee
+- name: anaconda3 shell setup (clean-up)
+  blockinfile:
+    dest: /home/airflow/.bashrc
+    marker: "# {mark} ANSIBLE MANAGED BLOCK airflow-anaconda3"
+    block: |
+      . /home/airflow/anaconda3/etc/profile.d/conda.sh
+    state: absent
+  become: yes
+  become_user: airflow
+  tags: airflow
+
+- name: ensure anacoda3 is installed
+  shell: /tmp/Anaconda3-2018.12-Linux-x86_64.sh -b
   args:
     creates: /home/airflow/anaconda3
   become: yes
   become_user: airflow
-<<<<<<< HEAD
-  tags: airflow
-
-- name: anaconda3 shell setup
-  blockinfile:
-    dest: /home/airflow/.bashrc
-    marker: "# {mark} ANSIBLE MANAGED BLOCK airflow-anaconda3"
-    block: |
-      . /home/airflow/anaconda3/etc/profile.d/conda.sh
+  register: ensure_anacoda_is_installed
+  tags: airflow
+
+- name: ensure conda is up-to-date
+  shell: '/home/airflow/anaconda3/bin/conda update -y conda'
+  become: yes
+  become_user: airflow
+  when: ensure_anacoda_is_installed is changed
+  tags: airflow
+
+- name: ensure conda is initialized
+  shell: '/home/airflow/anaconda3/bin/conda init bash'
+  become: yes
+  become_user: airflow
+  when: ensure_anacoda_is_installed is changed
+  tags: airflow
+
+- name: deactivate conda base env in in {{ bash_profile_file }}
+  blockinfile:
+    path: /home/airflow/{{ bash_profile_file }}
+    marker: "# {mark} ANSIBLE MANAGED BLOCK airflow-conda"
+    block: |
+      conda deactivate
   become: yes
   become_user: airflow
   tags: airflow
@@ -135,98 +134,40 @@
   register: dot_conda_dirs
   tags: airflow
 
-- name: create ~/.conda/environments.txt
+- name: create ~/.conda/environments.txt and ~/anaconda3/envs/.conda_envs_dir_test
   file:
-    path: /home/airflow/.conda/environments.txt
+    path: /home/airflow/{{ item }}
     state: touch
     mode: 0664
   become: yes
   become_user: airflow
+  with_items:
+    - .conda/environments.txt
+    - anaconda3/envs/.conda_envs_dir_test
   when: dot_conda_dirs is changed
   tags: airflow
 
-- name: create airflow conda virtualenv
-  shell: bash -l -c '/home/airflow/anaconda3/bin/conda
-         create --name o3 --yes python=3.6'
+- name: ensure conda environment is created based on environment-linux.yml
+  shell: /home/airflow/anaconda3/bin/conda env create --name o3 python=3.6
+         -f /home/airflow/o3/environment-linux.yml
   args:
     creates: /home/airflow/anaconda3/envs/o3
   become: yes
   become_user: airflow
-  register: conda_o3_env
-  tags: airflow
-
-- name: install spec-file-linux
-  shell: bash -l -c 'conda activate o3 && conda install --name o3
-         --file ~/o3/spec-file-linux.txt'
-  become: yes
-  become_user: airflow
-  when: conda_o3_env is changed
-  tags: airflow
-
-- name: install pip requirements.txt
-  shell: bash -l -c 'conda activate o3 && SLUGIFY_USES_TEXT_UNIDECODE=yes
-         pip install -r /home/airflow/o3/requirements.txt'
-  become: yes
-  become_user: airflow
-  register: o3_pip_install_requirements
-  changed_when: "'Successfully ' in o3_pip_install_requirements.stdout"
-=======
-  register: ensure_anacoda_is_installed
-  tags: airflow
-
-- name: ensure conda is updated
-  shell: '/home/airflow/anaconda3/bin/conda update -y conda'
-  become: yes
-  become_user: airflow
-  when: ensure_anacoda_is_installed.changed
-  tags: airflow
-
-- name: ensure conda is initialized
-  shell: '/home/airflow/anaconda3/bin/conda init bash'
-  become: yes
-  become_user: airflow
-  when: ensure_anacoda_is_installed.changed
-  tags: airflow
-
-- name: ensure conda environment is created based on environment.yml file (first attempt)
-  shell: '/home/airflow/anaconda3/bin/conda env create --name o3 python=3.6 -f /home/airflow/o3/environment-linux.yml'
-  become: yes
-  become_user: airflow
-  ignore_errors: true
-  register: ensure_conda_environment_is_created
-  when: ensure_anacoda_is_installed.changed
-  tags: airflow
-
-- name: ensure conda environment is created based on environment.yml file
-  shell: '/home/airflow/anaconda3/bin/conda env create --name o3 python=3.6 -f /home/airflow/o3/environment-linux.yml'
-  become: yes
-  become_user: airflow
-  when: ensure_anacoda_is_installed.changed and ensure_conda_environment_is_created.failed
-  tags: airflow
-
-- name: ensure o3 package is installed within the anacoda environment o3
-  shell: bash -lc 'source /home/airflow/anaconda3/bin/activate o3;
+  tags: airflow
+
+- name: ensure o3 package is installed within the o3 conda environment
+  shell: bash -l -c 'source /home/airflow/anaconda3/bin/activate o3;
          pip install -e /home/airflow/o3'
   become: yes
   become_user: airflow
-  register: ensure_o3_package_is_installed
-  changed_when: "'Found existing installation: o3' not in ensure_o3_package_is_installed.stdout"
->>>>>>> 1d64e8ee
+  register: o3_package_installed
+  changed_when: "'Found existing installation: o3' not in o3_package_installed.stdout"
   notify:
     - airflow initdb
     - restart airflow-webserver
     - restart airflow-scheduler
   tags: airflow
-<<<<<<< HEAD
-
-- name: editable pip install for o3
-  shell: bash -l -c 'conda activate o3 && pip install -e /home/airflow/o3'
-  become: yes
-  become_user: airflow
-  when: o3_pip_install_requirements is changed
-  tags: airflow
-=======
->>>>>>> 1d64e8ee
 
 - name: template airflow-environment
   template:
